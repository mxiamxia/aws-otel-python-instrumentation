# Copyright Amazon.com, Inc. or its affiliates. All Rights Reserved.
# SPDX-License-Identifier: Apache-2.0

import json
import time
import unittest
from unittest.mock import Mock, patch

from botocore.exceptions import ClientError

<<<<<<< HEAD
from amazon.opentelemetry.distro.exporter.otlp.aws.metrics.aws_cloudwatch_emf_exporter import AwsCloudWatchEMFExporter
from opentelemetry.sdk.metrics.export import Gauge, Sum, Histogram, MetricExportResult
=======
from amazon.opentelemetry.distro.exporter.aws.metrics.aws_cloudwatch_emf_exporter import AwsCloudWatchEmfExporter
from opentelemetry.sdk.metrics.export import Gauge, MetricExportResult
>>>>>>> 05e3ee8b
from opentelemetry.sdk.resources import Resource


class MockDataPoint:
    """Mock datapoint for testing."""

    def __init__(self, value=10.0, attributes=None, time_unix_nano=None):
        self.value = value
        self.attributes = attributes or {}
        self.time_unix_nano = time_unix_nano or int(time.time() * 1_000_000_000)


class MockMetric:
    """Mock metric for testing."""

    def __init__(self, name="test_metric", unit="1", description="Test metric"):
        self.name = name
        self.unit = unit
        self.description = description


class MockHistogramDataPoint(MockDataPoint):
    """Mock histogram datapoint for testing."""
    def __init__(self, count=5, sum_val=25.0, min_val=1.0, max_val=10.0, **kwargs):
        super().__init__(**kwargs)
        self.count = count
        self.sum = sum_val
        self.min = min_val
        self.max = max_val


class MockExpHistogramDataPoint(MockDataPoint):
    """Mock exponential histogram datapoint for testing."""
    def __init__(self, count=10, sum_val=50.0, min_val=1.0, max_val=20.0, scale=2, **kwargs):
        super().__init__(**kwargs)
        self.count = count
        self.sum = sum_val
        self.min = min_val
        self.max = max_val
        self.scale = scale
        
        # Mock positive buckets
        self.positive = Mock()
        self.positive.offset = 0
        self.positive.bucket_counts = [1, 2, 3, 4]
        
        # Mock negative buckets
        self.negative = Mock()
        self.negative.offset = 0
        self.negative.bucket_counts = []
        
        # Mock zero count
        self.zero_count = 0


class MockGaugeData:
    """Mock gauge data that passes isinstance checks."""

    def __init__(self, data_points=None):
        self.data_points = data_points or []


class MockSumData:
    """Mock sum data that passes isinstance checks."""

    def __init__(self, data_points=None):
        self.data_points = data_points or []


class MockHistogramData:
    """Mock histogram data that passes isinstance checks."""

    def __init__(self, data_points=None):
        self.data_points = data_points or []


class MockExpHistogramData:
    """Mock exponential histogram data that passes isinstance checks."""

    def __init__(self, data_points=None):
        self.data_points = data_points or []


class MockMetricWithData:
    """Mock metric with data attribute."""

    def __init__(self, name="test_metric", unit="1", description="Test metric", data=None):
        self.name = name
        self.unit = unit
        self.description = description
        self.data = data or MockGaugeData()


class MockResourceMetrics:
    """Mock resource metrics for testing."""

    def __init__(self, resource=None, scope_metrics=None):
        self.resource = resource or Resource.create({"service.name": "test-service"})
        self.scope_metrics = scope_metrics or []


class MockScopeMetrics:
    """Mock scope metrics for testing."""

    def __init__(self, scope=None, metrics=None):
        self.scope = scope or Mock()
        self.metrics = metrics or []


# pylint: disable=too-many-public-methods
class TestAwsCloudWatchEmfExporter(unittest.TestCase):
    """Test AwsCloudWatchEmfExporter class."""

    def setUp(self):
        """Set up test fixtures."""
        # Mock the botocore session to avoid AWS calls
        with patch("botocore.session.Session") as mock_session:
            mock_client = Mock()
            mock_session_instance = Mock()
            mock_session.return_value = mock_session_instance
            mock_session_instance.create_client.return_value = mock_client
            mock_client.create_log_group.return_value = {}
            mock_client.create_log_stream.return_value = {}

            self.exporter = AwsCloudWatchEmfExporter(namespace="TestNamespace", log_group_name="test-log-group")

    def test_initialization(self):
        """Test exporter initialization."""
        self.assertEqual(self.exporter.namespace, "TestNamespace")
        self.assertIsNotNone(self.exporter.log_stream_name)
        self.assertEqual(self.exporter.log_group_name, "test-log-group")

    @patch("botocore.session.Session")
    def test_initialization_with_custom_params(self, mock_session):
        """Test exporter initialization with custom parameters."""
        # Mock the botocore session to avoid AWS calls
        mock_client = Mock()
        mock_session_instance = Mock()
        mock_session.return_value = mock_session_instance
        mock_session_instance.create_client.return_value = mock_client
        mock_client.create_log_group.return_value = {}
        mock_client.create_log_stream.return_value = {}

        exporter = AwsCloudWatchEmfExporter(
            namespace="CustomNamespace",
            log_group_name="custom-log-group",
            log_stream_name="custom-stream",
            aws_region="us-west-2",
        )
        self.assertEqual(exporter.namespace, "CustomNamespace")
        self.assertEqual(exporter.log_group_name, "custom-log-group")
        self.assertEqual(exporter.log_stream_name, "custom-stream")

    def test_get_unit_mapping(self):
        """Test unit mapping functionality."""
        # Test known units from UNIT_MAPPING
        self.assertEqual(
            self.exporter._get_unit(self.exporter._create_metric_record("test", "ms", "test")), "Milliseconds"
        )
        self.assertEqual(self.exporter._get_unit(self.exporter._create_metric_record("test", "s", "test")), "Seconds")
        self.assertEqual(
            self.exporter._get_unit(self.exporter._create_metric_record("test", "us", "test")), "Microseconds"
        )
        self.assertEqual(self.exporter._get_unit(self.exporter._create_metric_record("test", "By", "test")), "Bytes")
        self.assertEqual(self.exporter._get_unit(self.exporter._create_metric_record("test", "bit", "test")), "Bits")

        # Test units that map to empty string (should return empty string from mapping)
        self.assertEqual(self.exporter._get_unit(self.exporter._create_metric_record("test", "1", "test")), "")
        self.assertEqual(self.exporter._get_unit(self.exporter._create_metric_record("test", "ns", "test")), "")

        # Test EMF supported units directly (should return as-is)
        self.assertEqual(self.exporter._get_unit(self.exporter._create_metric_record("test", "Count", "test")), "Count")
        self.assertEqual(
            self.exporter._get_unit(self.exporter._create_metric_record("test", "Percent", "test")), "Percent"
        )
        self.assertEqual(
            self.exporter._get_unit(self.exporter._create_metric_record("test", "Kilobytes", "test")), "Kilobytes"
        )

        # Test unknown unit (not in mapping and not in supported units, returns None)
        self.assertIsNone(self.exporter._get_unit(self.exporter._create_metric_record("test", "unknown", "test")))

        # Test empty unit (should return None due to falsy check)
        self.assertIsNone(self.exporter._get_unit(self.exporter._create_metric_record("test", "", "test")))

        # Test None unit
        self.assertIsNone(self.exporter._get_unit(self.exporter._create_metric_record("test", None, "test")))

    def test_get_metric_name(self):
        """Test metric name extraction."""
        # Test with record that has name attribute
        record = Mock()
        record.name = "test_metric"

        result = self.exporter._get_metric_name(record)
        self.assertEqual(result, "test_metric")

        # Test with record that has empty name (should return None)
        record_empty = Mock()
        record_empty.name = ""

        result_empty = self.exporter._get_metric_name(record_empty)
        self.assertIsNone(result_empty)

    def test_get_dimension_names(self):
        """Test dimension names extraction."""
        attributes = {"service.name": "test-service", "env": "prod", "region": "us-east-1"}

        result = self.exporter._get_dimension_names(attributes)

        # Should return all attribute keys
        self.assertEqual(set(result), {"service.name", "env", "region"})

    def test_get_attributes_key(self):
        """Test attributes key generation."""
        attributes = {"service": "test", "env": "prod"}

        result = self.exporter._get_attributes_key(attributes)

        # Should be a string representation of sorted attributes
        self.assertIsInstance(result, str)
        self.assertIn("service", result)
        self.assertIn("test", result)
        self.assertIn("env", result)
        self.assertIn("prod", result)

    def test_get_attributes_key_consistent(self):
        """Test that attributes key generation is consistent."""
        # Same attributes in different order should produce same key
        attrs1 = {"b": "2", "a": "1"}
        attrs2 = {"a": "1", "b": "2"}

        key1 = self.exporter._get_attributes_key(attrs1)
        key2 = self.exporter._get_attributes_key(attrs2)

        self.assertEqual(key1, key2)

    def test_group_by_attributes_and_timestamp(self):
        """Test grouping by attributes and timestamp."""
        record = Mock()
        record.attributes = {"env": "test"}
        record.timestamp = 1234567890

        result = self.exporter._group_by_attributes_and_timestamp(record)

        # Should return a tuple with attributes key and timestamp
        self.assertIsInstance(result, tuple)
        self.assertEqual(len(result), 2)
        self.assertEqual(result[1], 1234567890)

    def test_generate_log_stream_name(self):
        """Test log stream name generation."""
        name1 = self.exporter._generate_log_stream_name()
        name2 = self.exporter._generate_log_stream_name()

        # Should generate unique names
        self.assertNotEqual(name1, name2)
        self.assertTrue(name1.startswith("otel-python-"))
        self.assertTrue(name2.startswith("otel-python-"))

    def test_normalize_timestamp(self):
        """Test timestamp normalization."""
        timestamp_ns = 1609459200000000000  # 2021-01-01 00:00:00 in nanoseconds
        expected_ms = 1609459200000  # Same time in milliseconds

        result = self.exporter._normalize_timestamp(timestamp_ns)
        self.assertEqual(result, expected_ms)

    def test_create_metric_record(self):
        """Test metric record creation."""
        record = self.exporter._create_metric_record("test_metric", "Count", "Test description")

        self.assertIsNotNone(record)
        self.assertEqual(record.name, "test_metric")
        self.assertEqual(record.unit, "Count")
        self.assertEqual(record.description, "Test description")

    def test_convert_gauge(self):
        """Test gauge conversion."""
        metric = MockMetric("gauge_metric", "Count", "Gauge description")
        dp = MockDataPoint(value=42.5, attributes={"key": "value"})

        record = self.exporter._convert_gauge(metric, dp)

        self.assertIsNotNone(record)
        self.assertEqual(record.name, "gauge_metric")
        self.assertEqual(record.value, 42.5)
        self.assertEqual(record.attributes, {"key": "value"})
        self.assertIsInstance(record.timestamp, int)

    def test_create_emf_log(self):
        """Test EMF log creation."""
        # Create test records
        gauge_record = self.exporter._create_metric_record("gauge_metric", "Count", "Gauge")
        gauge_record.value = 50.0
        gauge_record.timestamp = int(time.time() * 1000)
        gauge_record.attributes = {"env": "test"}

        records = [gauge_record]
        resource = Resource.create({"service.name": "test-service"})

        result = self.exporter._create_emf_log(records, resource)

        self.assertIsInstance(result, dict)

        # Check that the result is JSON serializable
        json.dumps(result)  # Should not raise exception

    @patch("botocore.session.Session")
    def test_export_success(self, mock_session):
        """Test successful export."""
        # Mock CloudWatch Logs client
        mock_client = Mock()
        mock_session_instance = Mock()
        mock_session.return_value = mock_session_instance
        mock_session_instance.create_client.return_value = mock_client
        mock_client.put_log_events.return_value = {"nextSequenceToken": "12345"}

        # Create empty metrics data to test basic export flow
        metrics_data = Mock()
        metrics_data.resource_metrics = []

        result = self.exporter.export(metrics_data)

        self.assertEqual(result, MetricExportResult.SUCCESS)

    def test_export_failure(self):
        """Test export failure handling."""
        # Create metrics data that will cause an exception during iteration
        metrics_data = Mock()
        # Make resource_metrics raise an exception when iterated over
        metrics_data.resource_metrics = Mock()
        metrics_data.resource_metrics.__iter__ = Mock(side_effect=Exception("Test exception"))

        result = self.exporter.export(metrics_data)

        self.assertEqual(result, MetricExportResult.FAILURE)

    def test_force_flush_no_pending_events(self):
        """Test force flush functionality with no pending events."""
        result = self.exporter.force_flush()

        self.assertTrue(result)

    @patch.object(AwsCloudWatchEmfExporter, "force_flush")
    def test_shutdown(self, mock_force_flush):
        """Test shutdown functionality."""
        mock_force_flush.return_value = True

        result = self.exporter.shutdown(timeout_millis=5000)

        self.assertTrue(result)
        mock_force_flush.assert_called_once_with(5000)

    def test_send_log_event_method_exists(self):
        """Test that _send_log_event method exists and can be called."""
        # Just test that the method exists and doesn't crash with basic input
        log_event = {"message": "test message", "timestamp": 1234567890}

        # Mock the AWS client methods to avoid actual AWS calls
        with patch.object(self.exporter.logs_client, "create_log_group"):
            with patch.object(self.exporter.logs_client, "create_log_stream"):
                with patch.object(self.exporter.logs_client, "put_log_events") as mock_put:
                    mock_put.return_value = {"nextSequenceToken": "12345"}

                    # Should not raise an exception
                    try:
                        response = self.exporter._send_log_event(log_event)
                        # Response may be None or a dict, both are acceptable
                        self.assertTrue(response is None or isinstance(response, dict))
                    except ClientError as error:
                        self.fail(f"_send_log_event raised an exception: {error}")

    def test_create_emf_log_with_resource(self):
        """Test EMF log creation with resource attributes."""
        # Create test records
        gauge_record = self.exporter._create_metric_record("gauge_metric", "Count", "Gauge")
        gauge_record.value = 50.0
        gauge_record.timestamp = int(time.time() * 1000)
        gauge_record.attributes = {"env": "test", "service": "api"}

        records = [gauge_record]
        resource = Resource.create({"service.name": "test-service", "service.version": "1.0.0"})

        result = self.exporter._create_emf_log(records, resource, 1234567890)

        # Verify EMF log structure
        self.assertIn("_aws", result)
        self.assertIn("CloudWatchMetrics", result["_aws"])
        self.assertEqual(result["_aws"]["Timestamp"], 1234567890)
        self.assertEqual(result["Version"], "1")

        # Check resource attributes are prefixed
        self.assertEqual(result["otel.resource.service.name"], "test-service")
        self.assertEqual(result["otel.resource.service.version"], "1.0.0")

        # Check metric attributes
        self.assertEqual(result["env"], "test")
        self.assertEqual(result["service"], "api")

        # Check metric value
        self.assertEqual(result["gauge_metric"], 50.0)

        # Check CloudWatch metrics structure
        cw_metrics = result["_aws"]["CloudWatchMetrics"][0]
        self.assertEqual(cw_metrics["Namespace"], "TestNamespace")
        self.assertEqual(set(cw_metrics["Dimensions"][0]), {"env", "service"})
        self.assertEqual(cw_metrics["Metrics"][0]["Name"], "gauge_metric")

    @patch("botocore.session.Session")
    def test_export_with_gauge_metrics(self, mock_session):
        """Test exporting actual gauge metrics."""
        # Mock CloudWatch Logs client
        mock_client = Mock()
        mock_session_instance = Mock()
        mock_session.return_value = mock_session_instance
        mock_session_instance.create_client.return_value = mock_client
        mock_client.put_log_events.return_value = {"nextSequenceToken": "12345"}
        mock_client.create_log_group.side_effect = ClientError(
            {"Error": {"Code": "ResourceAlreadyExistsException"}}, "CreateLogGroup"
        )
        mock_client.create_log_stream.side_effect = ClientError(
            {"Error": {"Code": "ResourceAlreadyExistsException"}}, "CreateLogStream"
        )

        # Create mock metrics data
        resource = Resource.create({"service.name": "test-service"})

        # Create gauge data
        gauge_data = Gauge(data_points=[MockDataPoint(value=42.0, attributes={"key": "value"})])

        metric = MockMetricWithData(name="test_gauge", data=gauge_data)

        scope_metrics = MockScopeMetrics(metrics=[metric])
        resource_metrics = MockResourceMetrics(resource=resource, scope_metrics=[scope_metrics])

        metrics_data = Mock()
        metrics_data.resource_metrics = [resource_metrics]

        result = self.exporter.export(metrics_data)

        self.assertEqual(result, MetricExportResult.SUCCESS)
        # Test validates that export works with gauge metrics

    def test_get_metric_name_fallback(self):
        """Test metric name extraction fallback."""
        # Test with record that has no instrument attribute
        record = Mock(spec=[])

        result = self.exporter._get_metric_name(record)
        self.assertIsNone(result)

    def test_get_metric_name_empty_name(self):
        """Test metric name extraction with empty name."""
        # Test with record that has empty name
        record = Mock()
        record.name = ""

        result = self.exporter._get_metric_name(record)
        self.assertIsNone(result)

    def test_create_emf_log_skips_empty_metric_names(self):
        """Test that EMF log creation skips records with empty metric names."""
        # Create a record with no metric name
        record_without_name = Mock()
        record_without_name.attributes = {"key": "value"}
        record_without_name.value = 10.0
        record_without_name.name = None  # No valid name

        # Create a record with valid metric name
        valid_record = self.exporter._create_metric_record("valid_metric", "Count", "Valid metric")
        valid_record.value = 20.0
        valid_record.attributes = {"key": "value"}

        records = [record_without_name, valid_record]
        resource = Resource.create({"service.name": "test-service"})

        result = self.exporter._create_emf_log(records, resource, 1234567890)

        # Only the valid record should be processed
        self.assertIn("valid_metric", result)
        self.assertEqual(result["valid_metric"], 20.0)

        # Check that only the valid metric is in the definitions (empty names are skipped)
        cw_metrics = result["_aws"]["CloudWatchMetrics"][0]
        self.assertEqual(len(cw_metrics["Metrics"]), 1)
        # Ensure our valid metric is present
        metric_names = [m["Name"] for m in cw_metrics["Metrics"]]
        self.assertIn("valid_metric", metric_names)

    @patch("os.environ.get")
    @patch("botocore.session.Session")
    def test_initialization_with_env_region(self, mock_session, mock_env_get):
        """Test initialization with AWS region from environment."""
        # Mock environment variable
        mock_env_get.side_effect = lambda key: "us-west-1" if key == "AWS_REGION" else None

        # Mock the botocore session to avoid AWS calls
        mock_client = Mock()
        mock_session_instance = Mock()
        mock_session.return_value = mock_session_instance
        mock_session_instance.create_client.return_value = mock_client
        mock_client.create_log_group.return_value = {}
        mock_client.create_log_stream.return_value = {}

        exporter = AwsCloudWatchEmfExporter(namespace="TestNamespace", log_group_name="test-log-group")

        # Just verify the exporter was created successfully with region handling
        self.assertIsNotNone(exporter)
        self.assertEqual(exporter.namespace, "TestNamespace")

    @patch("botocore.session.Session")
    def test_ensure_log_group_exists_create_failure(self, mock_session):
        """Test log group creation failure."""
        # Mock the botocore session
        mock_client = Mock()
        mock_session_instance = Mock()
        mock_session.return_value = mock_session_instance
        mock_session_instance.create_client.return_value = mock_client

        # Make create fail with access denied error
        mock_client.create_log_group.side_effect = ClientError({"Error": {"Code": "AccessDenied"}}, "CreateLogGroup")
        mock_client.create_log_stream.return_value = {}

        with self.assertRaises(ClientError):
            AwsCloudWatchEmfExporter(namespace="TestNamespace", log_group_name="test-log-group")

    @patch("botocore.session.Session")
    def test_ensure_log_group_exists_success(self, mock_session):
        """Test log group existence check when log group already exists."""
        # Mock the botocore session
        mock_client = Mock()
        mock_session_instance = Mock()
        mock_session.return_value = mock_session_instance
        mock_session_instance.create_client.return_value = mock_client

        # Make create fail with ResourceAlreadyExistsException (log group exists)
        mock_client.create_log_group.side_effect = ClientError(
            {"Error": {"Code": "ResourceAlreadyExistsException"}}, "CreateLogGroup"
        )
        mock_client.create_log_stream.return_value = {}

        # This should not raise an exception
        exporter = AwsCloudWatchEmfExporter(namespace="TestNamespace", log_group_name="test-log-group")
        self.assertIsNotNone(exporter)
        # Verify create was called once
        mock_client.create_log_group.assert_called_once_with(logGroupName="test-log-group")

    def test_export_with_unsupported_metric_type(self):
        """Test export with unsupported metric types."""
        # Create mock metrics data with unsupported metric type
        resource = Resource.create({"service.name": "test-service"})

        # Create non-gauge data
        unsupported_data = Mock()
        unsupported_data.data_points = [MockDataPoint(value=42.0)]

        metric = MockMetricWithData(name="test_counter", data=unsupported_data)

        scope_metrics = MockScopeMetrics(metrics=[metric])
        resource_metrics = MockResourceMetrics(resource=resource, scope_metrics=[scope_metrics])

        metrics_data = Mock()
        metrics_data.resource_metrics = [resource_metrics]

        # Should still return success even with unsupported metrics
        result = self.exporter.export(metrics_data)
        self.assertEqual(result, MetricExportResult.SUCCESS)

    def test_export_with_metric_without_data(self):
        """Test export with metrics that don't have data attribute."""
        # Create mock metrics data
        resource = Resource.create({"service.name": "test-service"})

        # Create metric without data attribute
        metric = Mock(spec=[])

        scope_metrics = MockScopeMetrics(metrics=[metric])
        resource_metrics = MockResourceMetrics(resource=resource, scope_metrics=[scope_metrics])

        metrics_data = Mock()
        metrics_data.resource_metrics = [resource_metrics]

        # Should still return success
        result = self.exporter.export(metrics_data)
        self.assertEqual(result, MetricExportResult.SUCCESS)

    def test_convert_sum(self):
        """Test sum conversion."""
        metric = MockMetric("sum_metric", "Count", "Sum description")
        dp = MockDataPoint(value=100.0, attributes={"env": "test"})
        
        record, timestamp = self.exporter._convert_sum(metric, dp)
        
        self.assertIsNotNone(record)
        self.assertEqual(record.instrument.name, "sum_metric")
        self.assertTrue(hasattr(record, 'sum_data'))
        self.assertEqual(record.sum_data.value, 100.0)
        self.assertEqual(record.attributes, {"env": "test"})
        self.assertIsInstance(timestamp, int)

    def test_convert_histogram(self):
        """Test histogram conversion."""
        metric = MockMetric("histogram_metric", "ms", "Histogram description")
        dp = MockHistogramDataPoint(
            count=10,
            sum_val=150.0,
            min_val=5.0,
            max_val=25.0,
            attributes={"region": "us-east-1"}
        )
        
        record, timestamp = self.exporter._convert_histogram(metric, dp)
        
        self.assertIsNotNone(record)
        self.assertEqual(record.instrument.name, "histogram_metric")
        self.assertTrue(hasattr(record, 'histogram_data'))
        
        expected_value = {
            "Count": 10,
            "Sum": 150.0,
            "Min": 5.0,
            "Max": 25.0
        }
        self.assertEqual(record.histogram_data.value, expected_value)
        self.assertEqual(record.attributes, {"region": "us-east-1"})
        self.assertIsInstance(timestamp, int)

    def test_convert_exp_histogram(self):
        """Test exponential histogram conversion."""
        metric = MockMetric("exp_histogram_metric", "s", "Exponential histogram description")
        dp = MockExpHistogramDataPoint(
            count=8,
            sum_val=64.0,
            min_val=2.0,
            max_val=32.0,
            attributes={"service": "api"}
        )
        
        record, timestamp = self.exporter._convert_exp_histogram(metric, dp)
        
        self.assertIsNotNone(record)
        self.assertEqual(record.instrument.name, "exp_histogram_metric")
        self.assertTrue(hasattr(record, 'exp_histogram_data'))
        
        exp_data = record.exp_histogram_data.value
        self.assertIn("Values", exp_data)
        self.assertIn("Counts", exp_data)
        self.assertEqual(exp_data["Count"], 8)
        self.assertEqual(exp_data["Sum"], 64.0)
        self.assertEqual(exp_data["Min"], 2.0)
        self.assertEqual(exp_data["Max"], 32.0)
        self.assertEqual(record.attributes, {"service": "api"})
        self.assertIsInstance(timestamp, int)

    def test_export_with_sum_metrics(self):
        """Test export with Sum metrics."""
        # Create mock metrics data with Sum type
        resource = Resource.create({"service.name": "test-service"})
        
        sum_data = MockSumData([MockDataPoint(value=25.0, attributes={"env": "test"})])
        # Create a mock that will pass the type() check for Sum
        sum_data.__class__ = Sum
        metric = MockMetricWithData(name="test_sum", data=sum_data)
        
        scope_metrics = MockScopeMetrics(metrics=[metric])
        resource_metrics = MockResourceMetrics(resource=resource, scope_metrics=[scope_metrics])
        
        metrics_data = Mock()
        metrics_data.resource_metrics = [resource_metrics]
        
        result = self.exporter.export(metrics_data)
        self.assertEqual(result, MetricExportResult.SUCCESS)

    def test_export_with_histogram_metrics(self):
        """Test export with Histogram metrics."""
        # Create mock metrics data with Histogram type
        resource = Resource.create({"service.name": "test-service"})
        
        hist_dp = MockHistogramDataPoint(count=5, sum_val=25.0, min_val=1.0, max_val=10.0, attributes={"env": "test"})
        hist_data = MockHistogramData([hist_dp])
        # Create a mock that will pass the type() check for Histogram
        hist_data.__class__ = Histogram
        metric = MockMetricWithData(name="test_histogram", data=hist_data)
        
        scope_metrics = MockScopeMetrics(metrics=[metric])
        resource_metrics = MockResourceMetrics(resource=resource, scope_metrics=[scope_metrics])
        
        metrics_data = Mock()
        metrics_data.resource_metrics = [resource_metrics]
        
        result = self.exporter.export(metrics_data)
        self.assertEqual(result, MetricExportResult.SUCCESS)


class TestBatchProcessing(unittest.TestCase):
    """Test batch processing functionality."""
    
    def setUp(self):
        """Set up test fixtures."""
        # Mock the botocore session to avoid AWS calls
        with patch("botocore.session.Session") as mock_session:
            mock_client = Mock()
            mock_session_instance = Mock()
            mock_session.return_value = mock_session_instance
            mock_session_instance.create_client.return_value = mock_client
            mock_client.create_log_group.return_value = {}
            mock_client.create_log_stream.return_value = {}
            
            self.exporter = AwsCloudWatchEMFExporter(
                namespace="TestNamespace",
                log_group_name="test-log-group"
            )
    
    def test_create_event_batch(self):
        """Test event batch creation."""
        batch = self.exporter._create_event_batch()
        
        self.assertEqual(batch["logEvents"], [])
        self.assertEqual(batch["byteTotal"], 0)
        self.assertEqual(batch["minTimestampMs"], 0)
        self.assertEqual(batch["maxTimestampMs"], 0)
        self.assertIsInstance(batch["createdTimestampMs"], int)
    
    def test_validate_log_event_valid(self):
        """Test log event validation with valid event."""
        log_event = {
            "message": "test message",
            "timestamp": int(time.time() * 1000)
        }
        
        result = self.exporter._validate_log_event(log_event)
        self.assertTrue(result)
    
    def test_validate_log_event_empty_message(self):
        """Test log event validation with empty message."""
        log_event = {
            "message": "",
            "timestamp": int(time.time() * 1000)
        }
        
        result = self.exporter._validate_log_event(log_event)
        self.assertFalse(result)
    
    def test_validate_log_event_oversized_message(self):
        """Test log event validation with oversized message."""
        # Create a message larger than the maximum allowed size
        large_message = "x" * (self.exporter.CW_MAX_EVENT_PAYLOAD_BYTES + 100)
        log_event = {
            "message": large_message,
            "timestamp": int(time.time() * 1000)
        }
        
        result = self.exporter._validate_log_event(log_event)
        self.assertTrue(result)  # Should still be valid after truncation
        # Check that message was truncated
        self.assertLess(len(log_event["message"]), len(large_message))
        self.assertTrue(log_event["message"].endswith(self.exporter.CW_TRUNCATED_SUFFIX))
    
    def test_validate_log_event_old_timestamp(self):
        """Test log event validation with very old timestamp."""
        # Timestamp from 15 days ago
        old_timestamp = int(time.time() * 1000) - (15 * 24 * 60 * 60 * 1000)
        log_event = {
            "message": "test message",
            "timestamp": old_timestamp
        }
        
        result = self.exporter._validate_log_event(log_event)
        self.assertFalse(result)
    
    def test_validate_log_event_future_timestamp(self):
        """Test log event validation with future timestamp."""
        # Timestamp 3 hours in the future
        future_timestamp = int(time.time() * 1000) + (3 * 60 * 60 * 1000)
        log_event = {
            "message": "test message",
            "timestamp": future_timestamp
        }
        
        result = self.exporter._validate_log_event(log_event)
        self.assertFalse(result)
    
    def test_event_batch_exceeds_limit_by_count(self):
        """Test batch limit checking by event count."""
        batch = self.exporter._create_event_batch()
        # Simulate batch with maximum events
        batch["logEvents"] = [{"message": "test"}] * self.exporter.CW_MAX_REQUEST_EVENT_COUNT
        
        result = self.exporter._event_batch_exceeds_limit(batch, 100)
        self.assertTrue(result)
    
    def test_event_batch_exceeds_limit_by_size(self):
        """Test batch limit checking by byte size."""
        batch = self.exporter._create_event_batch()
        batch["byteTotal"] = self.exporter.CW_MAX_REQUEST_PAYLOAD_BYTES - 50
        
        result = self.exporter._event_batch_exceeds_limit(batch, 100)
        self.assertTrue(result)
    
    def test_event_batch_within_limits(self):
        """Test batch limit checking within limits."""
        batch = self.exporter._create_event_batch()
        batch["logEvents"] = [{"message": "test"}] * 10
        batch["byteTotal"] = 1000
        
        result = self.exporter._event_batch_exceeds_limit(batch, 100)
        self.assertFalse(result)
    
    def test_is_batch_active_new_batch(self):
        """Test batch activity check for new batch."""
        batch = self.exporter._create_event_batch()
        current_time = int(time.time() * 1000)
        
        result = self.exporter._is_batch_active(batch, current_time)
        self.assertTrue(result)
    
    def test_is_batch_active_24_hour_span(self):
        """Test batch activity check for 24+ hour span."""
        batch = self.exporter._create_event_batch()
        current_time = int(time.time() * 1000)
        batch["minTimestampMs"] = current_time
        batch["maxTimestampMs"] = current_time
        
        # Test with timestamp 25 hours in the future
        future_timestamp = current_time + (25 * 60 * 60 * 1000)
        
        result = self.exporter._is_batch_active(batch, future_timestamp)
        self.assertFalse(result)
    
    def test_append_to_batch(self):
        """Test appending log event to batch."""
        batch = self.exporter._create_event_batch()
        log_event = {
            "message": "test message",
            "timestamp": int(time.time() * 1000)
        }
        event_size = 100
        
        self.exporter._append_to_batch(batch, log_event, event_size)
        
        self.assertEqual(len(batch["logEvents"]), 1)
        self.assertEqual(batch["byteTotal"], event_size)
        self.assertEqual(batch["minTimestampMs"], log_event["timestamp"])
        self.assertEqual(batch["maxTimestampMs"], log_event["timestamp"])
    
    def test_sort_log_events(self):
        """Test sorting log events by timestamp."""
        batch = self.exporter._create_event_batch()
        current_time = int(time.time() * 1000)
        
        # Add events with timestamps in reverse order
        events = [
            {"message": "third", "timestamp": current_time + 2000},
            {"message": "first", "timestamp": current_time},
            {"message": "second", "timestamp": current_time + 1000}
        ]
        
        batch["logEvents"] = events.copy()
        self.exporter._sort_log_events(batch)
        
        # Check that events are now sorted by timestamp
        self.assertEqual(batch["logEvents"][0]["message"], "first")
        self.assertEqual(batch["logEvents"][1]["message"], "second")
        self.assertEqual(batch["logEvents"][2]["message"], "third")
    
    @patch.object(AwsCloudWatchEMFExporter, '_send_log_batch')
    def test_force_flush_with_pending_events(self, mock_send_batch):
        """Test force flush functionality with pending events."""
        # Create a batch with events
        self.exporter._event_batch = self.exporter._create_event_batch()
        self.exporter._event_batch["logEvents"] = [{"message": "test", "timestamp": int(time.time() * 1000)}]
        
        result = self.exporter.force_flush()
        
        self.assertTrue(result)
        mock_send_batch.assert_called_once()
    
    def test_force_flush_no_pending_events(self):
        """Test force flush functionality with no pending events."""
        # No batch exists
        self.assertIsNone(self.exporter._event_batch)
        
        result = self.exporter.force_flush()
        
        self.assertTrue(result)


if __name__ == "__main__":
    unittest.main()<|MERGE_RESOLUTION|>--- conflicted
+++ resolved
@@ -8,13 +8,8 @@
 
 from botocore.exceptions import ClientError
 
-<<<<<<< HEAD
-from amazon.opentelemetry.distro.exporter.otlp.aws.metrics.aws_cloudwatch_emf_exporter import AwsCloudWatchEMFExporter
-from opentelemetry.sdk.metrics.export import Gauge, Sum, Histogram, MetricExportResult
-=======
 from amazon.opentelemetry.distro.exporter.aws.metrics.aws_cloudwatch_emf_exporter import AwsCloudWatchEmfExporter
-from opentelemetry.sdk.metrics.export import Gauge, MetricExportResult
->>>>>>> 05e3ee8b
+from opentelemetry.sdk.metrics.export import Gauge, Sum, Histogram, ExponentialHistogram, MetricExportResult
 from opentelemetry.sdk.resources import Resource
 
 
@@ -607,14 +602,14 @@
         metric = MockMetric("sum_metric", "Count", "Sum description")
         dp = MockDataPoint(value=100.0, attributes={"env": "test"})
         
-        record, timestamp = self.exporter._convert_sum(metric, dp)
+        record = self.exporter._convert_sum(metric, dp)
         
         self.assertIsNotNone(record)
-        self.assertEqual(record.instrument.name, "sum_metric")
+        self.assertEqual(record.name, "sum_metric")
         self.assertTrue(hasattr(record, 'sum_data'))
         self.assertEqual(record.sum_data.value, 100.0)
         self.assertEqual(record.attributes, {"env": "test"})
-        self.assertIsInstance(timestamp, int)
+        self.assertIsInstance(record.timestamp, int)
 
     def test_convert_histogram(self):
         """Test histogram conversion."""
@@ -627,10 +622,10 @@
             attributes={"region": "us-east-1"}
         )
         
-        record, timestamp = self.exporter._convert_histogram(metric, dp)
+        record = self.exporter._convert_histogram(metric, dp)
         
         self.assertIsNotNone(record)
-        self.assertEqual(record.instrument.name, "histogram_metric")
+        self.assertEqual(record.name, "histogram_metric")
         self.assertTrue(hasattr(record, 'histogram_data'))
         
         expected_value = {
@@ -641,7 +636,7 @@
         }
         self.assertEqual(record.histogram_data.value, expected_value)
         self.assertEqual(record.attributes, {"region": "us-east-1"})
-        self.assertIsInstance(timestamp, int)
+        self.assertIsInstance(record.timestamp, int)
 
     def test_convert_exp_histogram(self):
         """Test exponential histogram conversion."""
@@ -654,10 +649,10 @@
             attributes={"service": "api"}
         )
         
-        record, timestamp = self.exporter._convert_exp_histogram(metric, dp)
+        record = self.exporter._convert_exp_histogram(metric, dp)
         
         self.assertIsNotNone(record)
-        self.assertEqual(record.instrument.name, "exp_histogram_metric")
+        self.assertEqual(record.name, "exp_histogram_metric")
         self.assertTrue(hasattr(record, 'exp_histogram_data'))
         
         exp_data = record.exp_histogram_data.value
@@ -668,7 +663,7 @@
         self.assertEqual(exp_data["Min"], 2.0)
         self.assertEqual(exp_data["Max"], 32.0)
         self.assertEqual(record.attributes, {"service": "api"})
-        self.assertIsInstance(timestamp, int)
+        self.assertIsInstance(record.timestamp, int)
 
     def test_export_with_sum_metrics(self):
         """Test export with Sum metrics."""
@@ -724,7 +719,7 @@
             mock_client.create_log_group.return_value = {}
             mock_client.create_log_stream.return_value = {}
             
-            self.exporter = AwsCloudWatchEMFExporter(
+            self.exporter = AwsCloudWatchEmfExporter(
                 namespace="TestNamespace",
                 log_group_name="test-log-group"
             )
@@ -881,7 +876,7 @@
         self.assertEqual(batch["logEvents"][1]["message"], "second")
         self.assertEqual(batch["logEvents"][2]["message"], "third")
     
-    @patch.object(AwsCloudWatchEMFExporter, '_send_log_batch')
+    @patch.object(AwsCloudWatchEmfExporter, '_send_log_batch')
     def test_force_flush_with_pending_events(self, mock_send_batch):
         """Test force flush functionality with pending events."""
         # Create a batch with events
